/*
Copyright 2018 The Skaffold Authors

Licensed under the Apache License, Version 2.0 (the "License");
you may not use this file except in compliance with the License.
You may obtain a copy of the License at

    http://www.apache.org/licenses/LICENSE-2.0

Unless required by applicable law or agreed to in writing, software
distributed under the License is distributed on an "AS IS" BASIS,
WITHOUT WARRANTIES OR CONDITIONS OF ANY KIND, either express or implied.
See the License for the specific language governing permissions and
limitations under the License.
*/

package jib

import (
	"context"
	"os/exec"

	"github.com/GoogleContainerTools/skaffold/pkg/skaffold/schema/latest"
	"github.com/GoogleContainerTools/skaffold/pkg/skaffold/util"
	"github.com/pkg/errors"
)

var MavenCommand = util.CommandWrapper{Executable: "mvn", Wrapper: "mvnw"}

// GetDependenciesMaven finds the source dependencies for the given jib-maven artifact.
// All paths are absolute.
<<<<<<< HEAD
func GetDependenciesMaven(workspace string, a *latest.JibMavenArtifact) ([]string, error) {
	if a.Module != "" {
		// TODO(coollog): Add support for multi-module projects.
		return nil, errors.New("Maven multi-modules not supported yet")
	}
	deps, err := getDependencies(getCommandMaven(workspace, a))
=======
// TODO(coollog): Add support for multi-module projects.
func GetDependenciesMaven(ctx context.Context, workspace string, a *latest.JibMavenArtifact) ([]string, error) {
	deps, err := getDependencies(getCommandMaven(ctx, workspace, a))
>>>>>>> 52e0c2fd
	if err != nil {
		return nil, errors.Wrapf(err, "getting jibMaven dependencies")
	}
	return deps, nil
}

func getCommandMaven(ctx context.Context, workspace string, a *latest.JibMavenArtifact) *exec.Cmd {
	args := []string{"jib:_skaffold-files", "-q"}
	if a.Profile != "" {
		args = append(args, "-P", a.Profile)
	}

	return MavenCommand.CreateCommand(ctx, workspace, args)
}<|MERGE_RESOLUTION|>--- conflicted
+++ resolved
@@ -29,18 +29,12 @@
 
 // GetDependenciesMaven finds the source dependencies for the given jib-maven artifact.
 // All paths are absolute.
-<<<<<<< HEAD
-func GetDependenciesMaven(workspace string, a *latest.JibMavenArtifact) ([]string, error) {
+func GetDependenciesMaven(ctx context.Context, workspace string, a *latest.JibMavenArtifact) ([]string, error) {
 	if a.Module != "" {
 		// TODO(coollog): Add support for multi-module projects.
 		return nil, errors.New("Maven multi-modules not supported yet")
 	}
-	deps, err := getDependencies(getCommandMaven(workspace, a))
-=======
-// TODO(coollog): Add support for multi-module projects.
-func GetDependenciesMaven(ctx context.Context, workspace string, a *latest.JibMavenArtifact) ([]string, error) {
 	deps, err := getDependencies(getCommandMaven(ctx, workspace, a))
->>>>>>> 52e0c2fd
 	if err != nil {
 		return nil, errors.Wrapf(err, "getting jibMaven dependencies")
 	}
